--- conflicted
+++ resolved
@@ -55,21 +55,12 @@
       - name: Refresh autoscaling group
         run: |
           aws autoscaling start-instance-refresh --auto-scaling-group-name ${{ secrets.AUTOSCALING_GROUP }}
-<<<<<<< HEAD
           flag=""
           while [[ $flag != "Successful" || $flag != "Failed" || $flag != "Cancelled"]]; do
             flag=$(aws autoscaling describe-instance-refreshes --auto-scaling-group-name ${{ secrets.AUTOSCALING_GROUP }} --query 'InstanceRefreshes[0].Status' --output text)
           done
           echo "Instance refresh flag: $flag"
           if [ $flag != "Successful" ]; then
-=======
-          status=""
-          while [[ $status != "Successful" && $status != "Failed" ]]; do
-            status=$(aws autoscaling describe-instance-refreshes --auto-scaling-group-name ${{ secrets.AUTOSCALING_GROUP }} --query 'InstanceRefreshes[0].Status' --output text)
-          done
-          echo "Instance refresh status: $status"
-          if [ $status == "Failed" ]; then
->>>>>>> bd8b23c7
             echo "Instance refresh failed. Exiting with an error."
             exit 1
           fi