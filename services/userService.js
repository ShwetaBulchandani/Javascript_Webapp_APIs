--- conflicted
+++ resolved
@@ -1,70 +1,66 @@
-import fs from 'fs';
-import path from 'path';
-import db from '../config/dbSetup.js';
-
-const currentDate = new Date();
-const accountCreatedString = currentDate.toISOString();
-const accountUpdatedString = currentDate.toISOString();
-
-<<<<<<< HEAD
-const CSV_FILE_PATH = '/Users/shwetabulchandani/Desktop/Users/users.csv';
-=======
-const CSV_FILE_PATH = '/home/admin/opt/users.csv';
->>>>>>> 9224c31c
-
-const syncDatabase = async () => {
-    try {
-        // Sync the database to create tables if they don't exist
-
-        await db.sequelize.sync({ alter: false }); // Use force: true to recreate tables
-
-        console.log('Database synced successfully.');
-    } catch (error) {
-        console.error('Error syncing the database:', error);
-        throw error; // Ensure the error is propagated
-    }
-};
-
-const loadCSVData = async () => {
-    try {
-        // Load and insert data from CSV files
-        const csvData = fs.readFileSync(path.join(CSV_FILE_PATH), 'utf-8');
-        const rows = csvData.split(/\r?\n/).map((row) => row.split(','));
-        console.log("data", rows);
-
-        for (let i = 1; i < rows.length; i++) {
-          const [first_name, last_name, emailid, password] = rows[i];
-      
-          if (!first_name || !last_name || !emailid || !password) {
-              continue;
-          } else {
-          await db.user.create({
-              first_name,
-              last_name,
-              emailid,
-              password,
-              account_created: accountCreatedString,
-              account_updated: accountUpdatedString,
-          });
-        }
-      }      
-
-        console.log('CSV data loaded and inserted successfully.');
-    } catch (error) {
-        console.error('Error loading CSV data:', error.message);
-        throw error; // Ensure the error is propagated
-    }
-};
-
-const initializeDatabase = async () => {
-    try {
-        await syncDatabase();
-        await loadCSVData();
-
-        console.log('Database bootstrapped successfully.');
-    } catch (error) {
-        console.error('Error initializing the database:', error.message);
-    }
-};
-
-export default initializeDatabase;
+import fs from 'fs';
+import path from 'path';
+import db from '../config/dbSetup.js';
+
+const currentDate = new Date();
+const accountCreatedString = currentDate.toISOString();
+const accountUpdatedString = currentDate.toISOString();
+
+const CSV_FILE_PATH = '/home/admin/opt/users.csv';
+
+const syncDatabase = async () => {
+    try {
+        // Sync the database to create tables if they don't exist
+
+        await db.sequelize.sync({ alter: false }); // Use force: true to recreate tables
+
+        console.log('Database synced successfully.');
+    } catch (error) {
+        console.error('Error syncing the database:', error);
+        throw error; // Ensure the error is propagated
+    }
+};
+
+const loadCSVData = async () => {
+    try {
+        // Load and insert data from CSV files
+        const csvData = fs.readFileSync(path.join(CSV_FILE_PATH), 'utf-8');
+        const rows = csvData.split(/\r?\n/).map((row) => row.split(','));
+        console.log("data", rows);
+
+        for (let i = 1; i < rows.length; i++) {
+          const [first_name, last_name, emailid, password] = rows[i];
+      
+          if (!first_name || !last_name || !emailid || !password) {
+              continue;
+          } else {
+          await db.user.create({
+              first_name,
+              last_name,
+              emailid,
+              password,
+              account_created: accountCreatedString,
+              account_updated: accountUpdatedString,
+          });
+        }
+      }      
+
+        console.log('CSV data loaded and inserted successfully.');
+    } catch (error) {
+        console.error('Error loading CSV data:', error.message);
+        throw error; // Ensure the error is propagated
+    }
+};
+
+const initializeDatabase = async () => {
+    try {
+        await syncDatabase();
+        await loadCSVData();
+
+        console.log('Database bootstrapped successfully.');
+    } catch (error) {
+        console.error('Error initializing the database:', error.message);
+    }
+};
+
+export default initializeDatabase;