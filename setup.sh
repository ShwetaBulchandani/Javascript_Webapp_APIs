#!/bin/sh

# Check if running in GitHub Actions
if [ -n "${GITHUB_ACTIONS}" ]; then
  # In GitHub Actions, copy the content of .env directly
<<<<<<< HEAD
  echo "${{ secrets.MYSQL_ROOT_PASSWORD }}" > .env
  echo "${{ secrets.MYSQL_DATABASE }}" > .env
=======
  echo "${{ secrets.MY_ENV_VARIABLE }}" > .env
>>>>>>> 232acfcf
fi

if [ -f .env ]; then
  source .env
else
  echo "Error: .env file not found"
  exit 1
fi

sudo apt-get update
sudo apt-get upgrade -y
sudo apt install unzip
sudo apt install nodejs npm -y
sudo apt install mariadb-server -y
sudo mysql -e "SET PASSWORD FOR root@localhost = PASSWORD('$MYSQL_ROOT_PASSWORD');FLUSH PRIVILEGES;"
printf '$MYSQL_ROOT_PASSWORD\n n\n n\n n\n n\n n\n y\n' | sudo mysql_secure_installation
sudo mysql -e "GRANT ALL PRIVILEGES ON $MYSQL_DATABASE.* TO 'root'@'localhost' IDENTIFIED BY '$MYSQL_ROOT_PASSWORD';"
mysql -u root -p$MYSQL_ROOT_PASSWORD -Bse "CREATE DATABASE $MYSQL_DATABASE;"
mysql -u root -p$MYSQL_ROOT_PASSWORD -Bse "SHOW DATABASES;"
sudo mkdir opt
sudo mv /home/admin/webapp.zip /home/admin/opt/webapp.zip
sudo mv /home/admin/users.csv /home/admin/opt/webapp/users.csv
cd opt
sudo unzip -o webapp.zip
cd webapp
sudo npm i
sudo npm run test
# sudo npm start<|MERGE_RESOLUTION|>--- conflicted
+++ resolved
@@ -3,12 +3,9 @@
 # Check if running in GitHub Actions
 if [ -n "${GITHUB_ACTIONS}" ]; then
   # In GitHub Actions, copy the content of .env directly
-<<<<<<< HEAD
   echo "${{ secrets.MYSQL_ROOT_PASSWORD }}" > .env
   echo "${{ secrets.MYSQL_DATABASE }}" > .env
-=======
-  echo "${{ secrets.MY_ENV_VARIABLE }}" > .env
->>>>>>> 232acfcf
+
 fi
 
 if [ -f .env ]; then
