# webapp

> ✅ Active status <br>


## Index
  - [Introduction](#objective)
  - [User Requirements 📝](#user-requirements)
  - [Prerequisites](#prerequisites)
  - [Dependencies to be Installed](#dependencies-to-be-installed)
  - [Scripts](#scripts)
  - [Endpoints](#endpoints)
  - [Response HTTP messages](#responds-with-following-HTTP-messages)
  - [Testing](#test-the-service)


## Introduction
Node.js is a server-side JavaScript runtime environment. It allows developers to build fast and scalable network applications.


## User Requirements
1. As a user, there are users which have email address, password, first name, last name and we will pass it to the database. Passwords should be encrypted.
2. account_created and account_updated field for the user should be set to a current time when user creation is successful.
3. Users should not be able to set values for account_created and account_updated. Any value provided for these fields must be ignored.Password should never be returned in the response payload.
4. As a user, user email address is username. Application must return 400 Bad Request HTTP response code when a user account with the email address already exists.
5. As a user, password to be stored securely using the BCrypt password hashing scheme with salt.
6. As a user, I want to update my assignment information. I should only be allowed to update the following fields:First Name, Last Name, Password.
7. Attempt to update any other field should return 400 Bad Request HTTP response code.
8. account_updated field for the user should be updated when the user update is successful.
9. A assignment can only update their own account information.
10. Get assignment information.
11. As a user, I want to get my assignment information. Response payload should return all fields for the user except for password.


## Prerequisites:
- VSCode (IDE)
- POSTMAN
- Database - MySQL
- Node.js
- Digital Ocean


## Dependencies to be Installed
- npm install express mysql2 bcrypt body-parser nodemon dotenv jest supertest


## Scripts
- `npm start`: starts the development server
- `npx jest`: runs test suite


## Endpoints
The following endpoints are available for operations for local:

GET - http://localhost:8080/healthz/

GET - http://localhost:8080/v1/assignments/

POST - http://localhost:8080/v1/assignments/

GET - http://localhost:8080/v1/assignments/{id}

DELETE - http://localhost:8080/v1/assignments/{id}

PUT - http://localhost:8080/v1/assignments/{id}


## Responds with following HTTP messages
"200 OK - The request succeeded."

"201 Created - The request succeeded, and a new resource was created as a result. This is typically the response sent after POST requests, or some PUT requests."

"204 No Content - The HTTP 204 No Content success status response code indicates that a request has succeeded, but that the client doesn't need to navigate away from its current page."

"400 Bad Request - The server could not understand the request due to invalid syntax."

"401 Unauthorized - Although the HTTP standard specifies "unauthorized", semantically this response means "unauthenticated". That is, the client must authenticate itself to get the requested response."

"403 Forbidden - The request contained valid data and was understood by the server, but the server is refusing action. This may be due to the user not having the necessary permissions for a resource or needing an account of some sort, or attempting a prohibited action (e.g. creating a duplicate record where only one is allowed)."

"500 Internal Server Error - The server has encountered a situation it does not know how to handle."

"503 Service Unavailable - The server is not ready to handle the request."


<h4>Instructions:</h4>
Step 1: Clone the repository or download and unzip the source repository.
Step 2: Create appropriate files in the IDE and write the code.
Step 3: Download the node modules and install dependencies. Start Server through command npm start. Open Postman to Test the API's.
Step 4: Check the Database after each and every API is called to see the status in Database.
Step 5: Verify the status codes returned by API as per requirements.


## Test the Service:
To check the service is up and running check the following:

http://localhost:3000/healthz/, where you should see: "200 OK".

http://localhost:3000/v1/assignments/{id} where you should see: "404 No Content".

<<<<<<< HEAD
http://localhost:3000/v1/assignments where you should use: "404 No Content".
[http:](http://localhost:3000/v1/assignments where you should use: "404 No Content".)http://localhost:3000/v1/assignments where you should use: "404 No Content".
=======
http://localhost:3000/v1/assignments where you should use: "404 No Content".
>>>>>>> ed48a32f
<|MERGE_RESOLUTION|>--- conflicted
+++ resolved
@@ -98,9 +98,6 @@
 
 http://localhost:3000/v1/assignments/{id} where you should see: "404 No Content".
 
-<<<<<<< HEAD
 http://localhost:3000/v1/assignments where you should use: "404 No Content".
+
 [http:](http://localhost:3000/v1/assignments where you should use: "404 No Content".)http://localhost:3000/v1/assignments where you should use: "404 No Content".
-=======
-http://localhost:3000/v1/assignments where you should use: "404 No Content".
->>>>>>> ed48a32f
