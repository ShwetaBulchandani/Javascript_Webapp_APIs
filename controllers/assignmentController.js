--- conflicted
+++ resolved
@@ -630,10 +630,7 @@
   ];
   console.log("bodyKey ", bodyKeys[0]);
   console.log("requiredKeys ", requiredKeys[0]);
-<<<<<<< HEAD
-  
-=======
->>>>>>> c0b9f947
+
   // Check if all requestuired keys are presponseent
 
   if (bodyKeys.length !=1) {
